# -*- coding: utf-8 -*-
import datetime
import glob
import logging
import os
from pathlib import Path
from typing import List

from dipy.io.stateful_tractogram import set_sft_logger_level, Space
from dipy.io.streamline import load_tractogram, save_tractogram
from dipy.io.utils import is_header_compatible
from dipy.tracking.utils import length
import h5py
from scilpy.image.labels import get_data_as_labels

from dwi_ml.data.hdf5.utils import format_nb_blocs_connectivity
from dwi_ml.data.processing.streamlines.data_augmentation import \
    resample_or_compress
from nested_lookup import nested_lookup
import nibabel as nib
import numpy as np

from scilpy.tractograms.tractogram_operations import concatenate_sft

from dwi_ml.data.io import load_file_to4d
from dwi_ml.data.processing.dwi.dwi import standardize_data


def format_filelist(filenames, enforce_presence, folder=None) -> List[str]:
    """
    If folder is not None, it will be added as prefix to all files.
    """
    if isinstance(filenames, str):
        filenames = [filenames]

    new_files = []
    for i, f in enumerate(filenames):
        if folder is not None:
            f = str(folder.joinpath(f))
        if '*' in f:
            tmp = glob.glob(f)
            if len(tmp) == 0:
                msg = "File not found, even with the wildcard: {}".format(f)
                if enforce_presence:
                    raise FileNotFoundError(msg)
                else:
                    logging.warning(msg)
            else:
                new_files.extend(tmp)
        else:
            if not Path(f).is_file():
                msg = "File not found: {}".format(f)
                if enforce_presence:
                    raise FileNotFoundError(msg)
                else:
                    logging.warning(msg)
            else:
                new_files.append(f)
    return new_files


def _load_and_verify_file(filename: str, group_name: str, group_affine,
                          group_res):
    """
    Loads a 3D or 4D nifti file. If it is a 3D dataset, adds a dimension to
    make it 4D. Then checks that it is compatible with a given group based on
    its affine and resolution.

    Params
    ------
    filename: str
        File's name. Must be .nii or .nii.gz.
    group_name: str
        Name of the group with which 'filename' file must be compatible.
    group_affine: np.array
        The loaded file's affine must be equal (or very close) to this affine.
    group_res: np.array
        The loaded file's resolution must be equal (or very close) to this res.
    """
    if not os.path.isfile(filename):
        logging.debug("      Skipping file {} because it was not "
                      "found in this subject's folder".format(filename))
        # Note: if args.enforce_files_presence was set to true, this
        # case is not possible, already checked in
        # create_hdf5_dataset.py.
        return None

    data, affine, res, _ = load_file_to4d(filename)

    if not np.allclose(affine, group_affine, atol=1e-5):
        # Note. When keeping default options on tolerance, we have run
        # into some errors in some cases, depending on how data has
        # been processed. Now accepting bigger error.
        raise ValueError(
            'Data file {} does not have the same affine as other '
            'files in group {}. Data from each group will be '
            'concatenated, and should have the same affine and voxel '
            'resolution.\n'
            'Affine: {}\n'
            'Group affine: {}\n'
            'Biggest difference: {}'
            .format(filename, group_name, affine, group_affine,
                    np.max(affine - group_affine)))

    if not np.allclose(res, group_res):
        raise ValueError(
            'Data file {} does not have the same resolution as other '
            'files in group {}. Data from each group will be '
            'concatenated, and should have the same affine and voxel '
            'resolution.\n'
            'Resolution: {}\n'
            'Group resolution: {}'
            .format(filename, group_name, res, group_res))

    return data


class HDF5Creator:
    """
    Creates a hdf5 file with:
    - One group per subject:
            - One group per 'volume' group in the config file, where 4D-data is
            the concatenation of every MRI volume listed for this group.
                    -> Volumes will be standardized as defined in the config
                    file (options could be different for each group).
            - One group per 'streamlines' group where data is the decomposed
            SFT containing concatenation of all tractograms listed for this
            group.
                    -> SFTs will be resampled / compressed as defined in the
                    class's arguments (options are the same for all
                    tractograms).

    See the doc for an example of config file.
    https://dwi-ml.readthedocs.io/en/latest/config_file.html
    """
    def __init__(self, root_folder: Path, out_hdf_filename: Path,
                 training_subjs: List[str], validation_subjs: List[str],
                 testing_subjs: List[str], groups_config: dict,
                 dps_keys: List[str] = [],
                 step_size: float = None,
                 nb_points: int = None,
                 compress: float = None,
                 remove_invalid: bool = False,
                 enforce_files_presence: bool = True,
                 save_intermediate: bool = False,
                 intermediate_folder: Path = None):
        """
        Params step_size, nb_points and compress are mutually exclusive.

        Params
        ------
        root_folder: Path
            Path to the dwi_ml_ready folder containing all data. See the doc
            for the suggested data organization.
        out_hdf_filename: Path
            Path + filename where to save the final hdf5 file.
        training_subjs: List[str],
        validation_subjs: List[str]
        testing_subj: List[str]
            List of subject names for each data set.
        groups_config: dict
            Information from json file loaded as a dict.
        dps_keys: List[str]
            List of keys to keep in data_per_streamline. Default: [].
        step_size: float
            Step size to resample streamlines. Default: None.
        nb_points: int
            Number of points per streamline. Default: None.
        compress: float
            Compress streamlines. Default: None.
        remove_invalid: bool
            Remove invalid streamline. Default: False
        enforce_files_presence: bool
            If true, will stop if some files are not available for a subject.
            Default: True.
        save_intermediate: bool
            If true, intermediate files will be saved for debugging purposes.
            Default: False.
        intermediate_folder: Path
            Path where to save the intermediate files.
        """
        # Mandatory
        self.root_folder = root_folder
        self.out_hdf_filename = out_hdf_filename
        self.training_subjs = training_subjs
        self.validation_subjs = validation_subjs
        self.testing_subjs = testing_subjs
        self.groups_config = groups_config
        self.dps_keys = dps_keys
        self.step_size = step_size
        self.nb_points = nb_points
        self.compress = compress
        self.remove_invalid = remove_invalid

        # Optional
        self.save_intermediate = save_intermediate
        self.enforce_files_presence = enforce_files_presence
        self.intermediate_folder = intermediate_folder

        # ------- Reading groups config

        self.volume_groups, self.streamline_groups = \
            self._analyse_config_file()

        # -------- Performing checks
        self._check_streamlines_operations()
        # Check that all subjects exist.
        logging.debug("Preparing hdf5 creator for \n"
                      "  training subjs {}, \n"
                      "  validation subjs {},\n"
                      "  testing subjs {}"
                      .format(training_subjs, validation_subjs, testing_subjs))
        self.all_subjs = self._verify_subjects_list()

        # Check that all files exist
        if enforce_files_presence:
            self._check_files_presence()

    def _analyse_config_file(self):
        """
        Reads the groups config json file and finds:
        - List of groups. Their type should be one of 'volume' or 'streamlines'
        - For volume groups: 'standardization' value should be provided and one
          of 'all', 'independent', 'per_file' or 'none'.

        Returns the list of volume groups and streamline groups.
        """
        volume_groups = []
        streamline_groups = []
        for group in self.groups_config.keys():
            if 'type' not in self.groups_config[group]:
                raise KeyError("Group {}'s type was not defined. It should be "
                               "the group type (either 'volume' or "
                               "'streamlines'). See the doc for a "
                               "groups_config.json example.".format(group))
            if 'files' not in self.groups_config[group]:
                raise KeyError(
                    "Group {}'s files were not defined. It should list "
                    "the files to load and concatenate for this group. "
                    "See the doc for a groups_config.json example."
                    .format(group))

            # Volume groups
            if self.groups_config[group]['type'] == 'volume':
                std_choices = ['all', 'independent', 'per_file', 'none']
                if 'standardization' not in self.groups_config[group]:
                    raise KeyError(
                        "Group {}'s 'standardization' was not defined. It "
                        "should be one of {}. See the doc for a "
                        "groups_config.json example."
                        .format(group, std_choices))
                if self.groups_config[group]['standardization'] not in \
                        std_choices:
                    raise KeyError(
                        "Group {}'s 'standardization' should be one of {}, "
                        "but we got {}. See the doc for a groups_config.json "
                        "example."
                        .format(group, std_choices,
                                self.groups_config[group]['standardization']))
                volume_groups.append(group)

            # Streamline groups
            elif self.groups_config[group]['type'] == 'streamlines':
                streamline_groups.append(group)

            else:
                raise ValueError(
                    "Group {}'s type should be one of volume or streamlines "
                    "but got {}"
                    .format(group, self.groups_config[group]['type']))

        logging.info("Volume groups: {}".format(volume_groups))
        logging.info("Streamline groups: {}".format(streamline_groups))
        return volume_groups, streamline_groups

    def _verify_subjects_list(self):
        """
        Raises error if some subjects do not exit in the root folder. Prints
        logging info if some subjects in the root folder were not chosen.
        """
        # Find list of subjects existing inside folder
        possible_subjs = [str(s.name) for s in Path(self.root_folder).iterdir()
                          if s.is_dir()]
        if len(possible_subjs) == 0:
            raise ValueError('No subject found in dwi_ml folder: '
                             '{}'.format(self.root_folder))

        # Check that no subject was added twice. We do not support it.
        if len(np.unique(self.training_subjs)) != len(self.training_subjs):
            raise ValueError("Some training subjects are written twice!")
        if len(np.unique(self.validation_subjs)) != len(self.validation_subjs):
            raise ValueError("Some validation subjects are written twice!")
        if len(np.unique(self.testing_subjs)) != len(self.testing_subjs):
            raise ValueError("Some testing subjects are written twice!")
        all_subjs = self.training_subjs + self.validation_subjs + \
            self.testing_subjs
        unique_subjs = list(set(all_subjs))
        if len(unique_subjs) != len(all_subjs):
            logging.warning(
                "      CAREFUL! Some subjects were added in two different "
                "lists. It it a better practice to have separate datasets for "
                "training/validation/testing.")

        # Checking that chosen subjects exist.
        non_existing_subjs = [s for s in unique_subjs if s not in
                              possible_subjs]
        if len(non_existing_subjs) > 0:
            raise ValueError(
                'Following subjects were chosen for the hdf5 file but their '
                'folders were not found in {}:\n {}'
                .format(self.root_folder, non_existing_subjs))

        # Checking if some existing subjects were not chosen.
        ignored_subj = [s for s in possible_subjs if s not in unique_subjs]
        if len(ignored_subj) > 0:
            logging.warning(
                "    Careful! NOT processing subjects {} from folder because "
                "they were not included in training set, validation set nor "
                "testing set!".format(ignored_subj))
        return unique_subjs

    def _check_files_presence(self):
        """
        Verifying now the list of files. Prevents stopping after a long
        processing time if a file does not exist.

        The list of files to verify for each subject is :
         - the standardization mask
         - all files in the group_config file
        """
        logging.debug("Verifying files presence")

        def flatten_list(a_list):
            new_list = []
            for element in a_list:
                if isinstance(element, list):
                    new_list.extend(flatten_list(element))
                else:
                    new_list.append(element)
            return new_list

        # concatenating files from all groups files:
        config_file_list = [
            nested_lookup('files', self.groups_config),
            nested_lookup('connectivity_matrix', self.groups_config),
            nested_lookup('connectivity_labels', self.groups_config),
            nested_lookup('std_mask', self.groups_config)]
        config_file_list = flatten_list(config_file_list)

        for subj_id in self.all_subjs:
            subj_input_dir = Path(self.root_folder).joinpath(subj_id)

            # Find subject's files from group_config
            _ = format_filelist(config_file_list,
                                self.enforce_files_presence,
                                folder=subj_input_dir)

    def _check_streamlines_operations(self):
        valid = True
        if self.step_size and self.nb_points:
            valid = False
        elif self.step_size and self.compress:
            valid = False
        elif self.nb_points and self.compress:
            valid = False
        if not valid:
            raise ValueError(
                "Only one option can be chosen: either resampling to "
                "step_size, nb_points or compressing, not both.")

    def create_database(self):
        """
        Generates a hdf5 dataset from a group of subjects. Hdf5 dataset will
        contain one group per subject, and for each, groups as defined in the
        config file.

        If wished, all intermediate steps are saved on disk in the hdf5 folder.
        """
        with h5py.File(self.out_hdf_filename, 'w') as hdf_handle:
            # Save configuration
            now = datetime.datetime.now()
            hdf_handle.attrs['data_and_time'] = now.strftime('%d %B %Y %X')
            hdf_handle.attrs['chosen_subjs'] = self.all_subjs
            hdf_handle.attrs['groups_config'] = str(self.groups_config)
            hdf_handle.attrs['training_subjs'] = self.training_subjs
            hdf_handle.attrs['validation_subjs'] = self.validation_subjs
            hdf_handle.attrs['testing_subjs'] = self.testing_subjs
            hdf_handle.attrs['step_size'] = self.step_size if \
                self.step_size is not None else 'Not defined by user'
            hdf_handle.attrs['nb_points'] = self.nb_points if \
                self.nb_points is not None else 'Not defined by user'
            hdf_handle.attrs['compress'] = self.compress if \
                self.compress is not None else 'Not defined by user'

            # Add data one subject at the time
            nb_processed = 0
            nb_subjs = len(self.all_subjs)
            logging.debug("Processing {} subjects : {}"
                          .format(nb_subjs, self.all_subjs))
            for subj_id in self.all_subjs:
                nb_processed += 1
                logging.info("*Processing subject {}/{}: {}"
                             .format(nb_processed, nb_subjs, subj_id))
                self._create_one_subj(subj_id, hdf_handle)

        logging.info("Saved dataset : {}".format(self.out_hdf_filename))

    def _create_one_subj(self, subj_id, hdf_handle):
        """
        Creating one subject's data as a hdf5 group: main attributes +
        volume group(s) + streamline group(s).
        """
        subj_input_dir = self.root_folder.joinpath(subj_id)

        subj_hdf_group = hdf_handle.create_group(subj_id)

        # Add the subj data based on groups in the json config file
        ref = self._create_volume_groups(subj_id, subj_input_dir,
                                         subj_hdf_group)

        self._create_streamline_groups(ref, subj_input_dir, subj_id,
                                       subj_hdf_group)

    def _create_volume_groups(self, subj_id, subj_input_dir, subj_hdf_group):
        """
        Create the hdf5 groups for all volume groups in the config_file for a
        given subject.

        Saves the attrs 'data', 'affine', 'voxres' (voxel resolution) and
        'nb_feature' (the size of last dimension) for each.
        (+ 'type' = 'volume')
        """
        ref_header = None
        for group in self.volume_groups:
            logging.info("    - Processing volume group '{}'...".format(group))

            (group_data, group_affine,
             group_header, group_res) = self._process_one_volume_group(
                group, subj_id, subj_input_dir)
            if ref_header is None:
                ref_header = group_header
            else:
                if not is_header_compatible(ref_header, group_header):
                    raise ValueError("Some volume groups have incompatible "
                                     "headers for subj {}.".format(subj_id))
            logging.debug('      *Done. Now creating dataset from group.')
            hdf_group = subj_hdf_group.create_group(group)
            hdf_group.create_dataset('data', data=group_data)
            logging.debug('      *Done.')

            # Saving data information.
            subj_hdf_group[group].attrs['affine'] = group_affine
            subj_hdf_group[group].attrs['type'] = self.groups_config[group][
                'type']
            subj_hdf_group[group].attrs['voxres'] = group_res

            # Adding the shape info separately to access it without loading
            # the data (useful for lazy data!).
            subj_hdf_group[group].attrs['nb_features'] = group_data.shape[-1]
        return ref_header

    def _process_one_volume_group(self, group: str, subj_id: str,
                                  subj_input_dir: Path):
        """
        Processes each volume group from the json config file for a given
        subject:
        - Loads data from each file of the group and combine them. All datasets
          from a given group must have the same affine, voxel resolution and
          data shape.
          Note. Wildcards will be replaced by the subject id.
        - Standardizes data.

        Parameters
        ----------
        group: str
            Group name.
        subj_id: str
            The subject's id.
        subj_input_dir: Path
            Path where the files from file_list should be found.

        Returns
        -------
        group_data: np.ndarray
            Group data created by concatenating all files, standardized.
        group_affine: np.ndarray
            Affine for the group.
        """
        std_mask = None
        std_option = 'none'
        if 'standardization' in self.groups_config[group]:
            std_option = self.groups_config[group]['standardization']
        if 'std_mask' in self.groups_config[group]:
            if std_option == 'none':
                logging.warning("You provided a std_mask for volume group {}, "
                                "but std_option is 'none'. Skipping.")
            else:
                # Load subject's standardization mask. Can be a list of files.
                std_masks = self.groups_config[group]['std_mask']
                std_masks = format_filelist(std_masks,
                                            self.enforce_files_presence,
                                            folder=subj_input_dir)
                for mask in std_masks:
                    logging.info("       - Loading standardization mask {}"
                                 .format(os.path.basename(mask)))
                    sub_mask_data = nib.load(mask).get_fdata() > 0
                    if std_mask is None:
                        std_mask = sub_mask_data
                    else:
                        std_mask = np.logical_or(sub_mask_data, std_mask)

        # Get the files and add the subject_dir as prefix.
        file_list = self.groups_config[group]['files']
        file_list = format_filelist(file_list, self.enforce_files_presence,
                                    folder=subj_input_dir)

        # First file will define data dimension and affine
        logging.info("       - Processing file {} (first file=reference) "
                     .format(os.path.basename(file_list[0])))
        group_data, group_affine, group_res, group_header = load_file_to4d(
            file_list[0])

        if std_option == 'per_file':
            logging.debug('      *Standardizing sub-data')
            group_data = standardize_data(group_data, std_mask,
                                          independent=False)

        # Other files must fit (data shape, affine, voxel size)
        # It is not a promise that data has been correctly registered, but it
        # is a minimal check.
        if len(file_list) > 1:
            for file_name in file_list[1:]:
                logging.info("       - Processing file {}"
                             .format(os.path.basename(file_name)))
                data = _load_and_verify_file(file_name, group, group_affine,
                                             group_res)

                if std_option == 'per_file':
                    logging.info('          - Standardizing')
                    data = standardize_data(data, std_mask, independent=False)

                # Append file data to hdf group.
                try:
                    group_data = np.append(group_data, data, axis=-1)
                except ImportError:
                    raise ImportError(
                        'Data file {} could not be added to data group {}. '
                        'Wrong dimensions?'.format(file_name, group))

        # Standardize data (per channel) (if not done 'per_file' yet).
        if std_option == 'independent':
            logging.info('       - Standardizing data on each feature.')
            group_data = standardize_data(group_data, std_mask,
                                          independent=True)
        elif std_option == 'all':
            logging.info('       - Standardizing data as a whole.')
            group_data = standardize_data(group_data, std_mask,
                                          independent=False)
        elif std_option not in ['none', 'per_file']:
            raise ValueError("standardization must be one of "
                             "['all', 'independent', 'per_file', 'none']")

        # Save standardized data
        if self.save_intermediate:
            output_fname = self.intermediate_folder.joinpath(
                subj_id + '_' + group + ".nii.gz")
            logging.debug('      *Saving intermediate files into {}.'
                          .format(output_fname))
            standardized_img = nib.Nifti1Image(group_data, group_affine)
            nib.save(standardized_img, str(output_fname))

        return group_data, group_affine, group_header, group_res

    def _create_streamline_groups(self, ref, subj_input_dir, subj_id,
                                  subj_hdf_group):
        """
        Creates one hdf5 group per streamline group in the config file for a
        given subject.

        Saves the attrs 'space', 'affine', 'dimensions', 'voxel_sizes',
        'voxel_order' (i.e. all the SFT's space attributes), 'data', 'offsets',
        'lengths' and 'euclidean_lengths'.
        (+ 'type' = 'streamlines')

        In short, all the nibabel's ArraySequence attributes are saved to
        eventually recreate an SFT from the hdf5 data.
        """
        for group in self.streamline_groups:

            # Add the streamlines data
            logging.info('    - Processing tractograms...')

            if ref is None:
                logging.debug(
                    "No group_header! This means no 'volume' group was added "
                    "in the config_file. If all files are .trk, we can use "
                    "ref 'same' but if some files were .tck, we need a ref!"
                    "Hint: Create a volume group 'ref' in the config file.")
            sft, lengths, connectivity_matrix, conn_info = (
                self._process_one_streamline_group(
                    subj_input_dir, group, subj_id, ref))

            streamlines_group = subj_hdf_group.create_group(group)
            streamlines_group.attrs['type'] = 'streamlines'

            # The hdf5 can only store numpy arrays (it is actually the
            # reason why it can fetch only precise streamlines from
            # their ID). We need to deconstruct the sft and store all
            # its data separately to allow reconstructing it later.
            (a, d, vs, vo) = sft.space_attributes
            streamlines_group.attrs['space'] = str(sft.space)
            streamlines_group.attrs['origin'] = str(sft.origin)
            streamlines_group.attrs['affine'] = a
            streamlines_group.attrs['dimensions'] = d
            streamlines_group.attrs['voxel_sizes'] = vs
            streamlines_group.attrs['voxel_order'] = vo
            if connectivity_matrix is not None:
                streamlines_group.attrs[
                    'connectivity_matrix_type'] = conn_info[0]
                streamlines_group.create_dataset(
                    'connectivity_matrix', data=connectivity_matrix)
                if conn_info[0] == 'from_labels':
                    streamlines_group.create_dataset(
                        'connectivity_label_volume', data=conn_info[1])
                else:
                    streamlines_group.attrs['connectivity_nb_blocs'] = \
                        conn_info[1]

            if len(sft.data_per_point) > 0:
                logging.debug('sft contained data_per_point. Data not kept.')

            for dps_key in self.dps_keys:
                if dps_key not in sft.data_per_streamline:
                    raise ValueError(
                        "The data_per_streamline key '{}' was not found in "
                        "the sft. Check your tractogram file.".format(dps_key))
                
                logging.debug("    Include dps \"{}\" in the HDF5.".format(dps_key))
                streamlines_group.create_dataset('dps_' + dps_key,
                                                 data=sft.data_per_streamline[dps_key])

            # Accessing private Dipy values, but necessary.
            # We need to deconstruct the streamlines into arrays with
            # types recognizable by the hdf5.
            streamlines_group.create_dataset('data',
                                             data=sft.streamlines._data)
            streamlines_group.create_dataset('offsets',
                                             data=sft.streamlines._offsets)
            streamlines_group.create_dataset('lengths',
                                             data=sft.streamlines._lengths)
            streamlines_group.create_dataset('euclidean_lengths', data=lengths)

    def _process_one_streamline_group(
            self, subj_dir: Path, group: str, subj_id: str,
            header: nib.Nifti1Header, remove_invalid=False):
        """
        Loads and processes a group of tractograms and merges all streamlines
        together.

        Parameters
        ----------
        subj_dir : Path
            Path to tractograms folder.
        group: str
            group name
        subj_id: str
            The subject's id.
        header : nib.Nifti1Header
            Reference used to load and send the streamlines in voxel space and
            to create final merged SFT. If the file is a .trk, 'same' is used
            instead.
        remove_invalid : bool
            If True, invalid streamlines will be removed

        Returns
        -------
        final_tractogram : StatefulTractogram
            All streamlines in voxel space.
        output_lengths : List[float]
            The Euclidean length of each streamline
        """
        tractograms = self.groups_config[group]['files']

        # Silencing SFT's logger if our logging is in DEBUG mode, because it
        # typically produces a lot of outputs!
        set_sft_logger_level('WARNING')

        # Initialize
        final_sft = None
        output_lengths = []

        tractograms = format_filelist(tractograms, self.enforce_files_presence,
                                      folder=subj_dir)
        for tractogram_file in tractograms:
            sft = self._load_and_process_sft(tractogram_file, header)

            if sft is not None:
                # Compute euclidean lengths (rasmm space)
                sft.to_space(Space.RASMM)
                output_lengths.extend(length(sft.streamlines))

                # Sending to common space
                sft.to_vox()
                sft.to_corner()

                # Add processed tractogram to final big tractogram
                if final_sft is None:
                    final_sft = sft
                else:
                    final_sft = concatenate_sft([final_sft, sft],
                                                erase_metadata=False)

        if self.save_intermediate:
            output_fname = self.intermediate_folder.joinpath(
                subj_id + '_' + group + '.trk')
            logging.debug("      *Saving intermediate streamline group {} "
                          "into {}.".format(group, output_fname))
            # Note. Do not remove the str below. Does not work well
            # with Path.
            save_tractogram(final_sft, str(output_fname))

<<<<<<< HEAD
        if remove_invalid:
            # Removing invalid streamlines
            logging.debug('      *Total: {:,.0f} streamlines. Now removing '
                          'invalid streamlines.'.format(len(final_sft)))
            final_sft.remove_invalid_streamlines()
            logging.info("         Final number of streamlines: {:,.0f}."
                         .format(len(final_sft)))

=======
>>>>>>> 3ebc194f
        conn_matrix = None
        conn_info = None
        if 'connectivity_matrix' in self.groups_config[group]:
            logging.info("         Now preparing connectivity matrix")
            if not ("connectivity_nb_blocs" in self.groups_config[group] or
                    "connectivity_labels" in self.groups_config[group]):
                raise ValueError(
                    "The config file must provide either the "
                    "connectivity_nb_blocs or the connectivity_labels option "
                    "associated with the streamline group '{}'"
                    .format(group))
            elif ("connectivity_nb_blocs" in self.groups_config[group] and
                    "connectivity_labels" in self.groups_config[group]):
                raise ValueError(
                    "The config file must only provide ONE of the "
                    "connectivity_nb_blocs or the connectivity_labels option "
                    "associated with the streamline group '{}'"
                    .format(group))
            elif "connectivity_nb_blocs" in self.groups_config[group]:
                nb_blocs = format_nb_blocs_connectivity(
                    self.groups_config[group]['connectivity_nb_blocs'])
                conn_info = ['from_blocs', nb_blocs]
            else:  # labels
                labels_file = self.groups_config[group]['connectivity_labels']
                labels_file = os.path.join(subj_dir, labels_file)
                labels_data = get_data_as_labels(nib.load(labels_file))
                conn_info = ['from_labels', labels_data]

            conn_file = subj_dir.joinpath(
                self.groups_config[group]['connectivity_matrix'])
            conn_matrix = np.load(conn_file)
            conn_matrix = conn_matrix > 0

        return final_sft, output_lengths, conn_matrix, conn_info

    def _load_and_process_sft(self, tractogram_file, header):
        # Check file extension
        _, file_extension = os.path.splitext(str(tractogram_file))
        if file_extension not in ['.trk', '.tck']:
            raise ValueError(
                "We do not support file's type: {}. We only support .trk "
                "and .tck files.".format(tractogram_file))
        if file_extension == '.trk':
<<<<<<< HEAD
            if header:
                if not is_header_compatible(str(tractogram_file), header):
                    raise ValueError("Streamlines group is not compatible with "
                                     "volume groups\n ({})".format(tractogram_file))
=======
            if header and not is_header_compatible(str(tractogram_file),
                                                   header):
                raise ValueError("Streamlines group is not compatible "
                                 "with volume groups\n ({})"
                                 .format(tractogram_file))
>>>>>>> 3ebc194f
            # overriding given header.
            header = 'same'

        # Loading tractogram and sending to wanted space
        logging.info("       - Processing tractogram {}"
                     .format(os.path.basename(tractogram_file)))
        sft = load_tractogram(str(tractogram_file), header)

        # Resample or compress streamlines
        sft = resample_or_compress(sft, self.step_size,
                                   self.nb_points,
                                   self.compress,
                                   self.remove_invalid)

        return sft<|MERGE_RESOLUTION|>--- conflicted
+++ resolved
@@ -133,6 +133,7 @@
     See the doc for an example of config file.
     https://dwi-ml.readthedocs.io/en/latest/config_file.html
     """
+
     def __init__(self, root_folder: Path, out_hdf_filename: Path,
                  training_subjs: List[str], validation_subjs: List[str],
                  testing_subjs: List[str], groups_config: dict,
@@ -634,8 +635,9 @@
                     raise ValueError(
                         "The data_per_streamline key '{}' was not found in "
                         "the sft. Check your tractogram file.".format(dps_key))
-                
-                logging.debug("    Include dps \"{}\" in the HDF5.".format(dps_key))
+
+                logging.debug(
+                    "    Include dps \"{}\" in the HDF5.".format(dps_key))
                 streamlines_group.create_dataset('dps_' + dps_key,
                                                  data=sft.data_per_streamline[dps_key])
 
@@ -719,17 +721,6 @@
             # with Path.
             save_tractogram(final_sft, str(output_fname))
 
-<<<<<<< HEAD
-        if remove_invalid:
-            # Removing invalid streamlines
-            logging.debug('      *Total: {:,.0f} streamlines. Now removing '
-                          'invalid streamlines.'.format(len(final_sft)))
-            final_sft.remove_invalid_streamlines()
-            logging.info("         Final number of streamlines: {:,.0f}."
-                         .format(len(final_sft)))
-
-=======
->>>>>>> 3ebc194f
         conn_matrix = None
         conn_info = None
         if 'connectivity_matrix' in self.groups_config[group]:
@@ -773,18 +764,11 @@
                 "We do not support file's type: {}. We only support .trk "
                 "and .tck files.".format(tractogram_file))
         if file_extension == '.trk':
-<<<<<<< HEAD
-            if header:
-                if not is_header_compatible(str(tractogram_file), header):
-                    raise ValueError("Streamlines group is not compatible with "
-                                     "volume groups\n ({})".format(tractogram_file))
-=======
             if header and not is_header_compatible(str(tractogram_file),
                                                    header):
                 raise ValueError("Streamlines group is not compatible "
                                  "with volume groups\n ({})"
                                  .format(tractogram_file))
->>>>>>> 3ebc194f
             # overriding given header.
             header = 'same'
 

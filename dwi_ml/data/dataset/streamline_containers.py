# -*- coding: utf-8 -*-
"""
We expect the classes here to be used in single_subject_containers
"""
from typing import Tuple, List, Union

from dipy.io.stateful_tractogram import StatefulTractogram, Space, Origin
import h5py
from nibabel.streamlines import ArraySequence
import numpy as np
from collections import defaultdict


def _load_streamlines_attributes_from_hdf(hdf_group: h5py.Group):
    a = np.array(hdf_group.attrs['affine'])
    d = np.array(hdf_group.attrs['dimensions'])
    vs = np.array(hdf_group.attrs['voxel_sizes'])
    vo = str(hdf_group.attrs['voxel_order'])
    space_attributes = (a, d, vs, vo)

    space_str = str(hdf_group.attrs['space']).lower()
    if space_str[0:6] == 'space.':
        # space was, ex, Space.RASMM. Changing for rasmm.
        space_str = space_str[6:]
    space = Space(space_str)

    origin_str = str(hdf_group.attrs['origin']).lower()
    if origin_str[0:7] == 'origin.':
        # origin was Origin.something
        origin_str = origin_str[7:]
    if origin_str == 'trackvis':
        origin = Origin.TRACKVIS
    elif origin_str == 'nifti':
        origin = Origin.NIFTI
    else:
        origin = Origin(origin_str)

    return space_attributes, space, origin


def _load_all_streamlines_from_hdf(hdf_group: h5py.Group):
    streamlines = ArraySequence()
    streamlines._data = np.array(hdf_group['data'])
    streamlines._offsets = np.array(hdf_group['offsets'])
    streamlines._lengths = np.array(hdf_group['lengths'])
    dps_dict = _load_data_per_streamline(hdf_group)

<<<<<<< HEAD
=======
    # DPS
    hdf_dps_group = hdf_group['data_per_streamline']
    dps_dict = {}
    for dps_key in hdf_dps_group.keys():
        dps_dict[dps_key] = hdf_dps_group[dps_key][:]

>>>>>>> 7f0f6d9c
    return streamlines, dps_dict


def _load_connectivity_info(hdf_group: h5py.Group):
    connectivity_nb_blocs = None
    connectivity_labels = None
    if 'connectivity_matrix' in hdf_group:
        contains_connectivity = True
        if 'connectivity_nb_blocs' in hdf_group.attrs:
            connectivity_nb_blocs = hdf_group.attrs['connectivity_nb_blocs']
        elif 'connectivity_label_volume' in hdf_group:
            connectivity_labels = np.asarray(
                hdf_group['connectivity_label_volume'], dtype=int)
        else:
            raise ValueError(
                "Information stored in the hdf5 is that it contains a "
                "connectivity matrix, but we don't know how it was "
                "created. Either 'connectivity_nb_blocs' or "
                "'connectivity_labels' should be set.")
    else:
        contains_connectivity = False
    return contains_connectivity, connectivity_nb_blocs, connectivity_labels


def _load_data_per_streamline(hdf_group,
                              dps_key: str = None) -> Union[np.ndarray, None]:
    dps_dict = defaultdict(list)
    # Load only related data key if specified
    if 'data_per_streamline' not in hdf_group.keys():
        return dps_dict

    dps_group = hdf_group['data_per_streamline']
    if dps_key is not None:
        # Make sure the related data key is in the hdf5 group
        if not (dps_key in dps_group.keys()):
            raise KeyError("The key '{}' is not in the hdf5 group. Found: {}"
                           .format(dps_key, dps_group.keys()))

        # Load the related data per streamline
        dps_dict[dps_key] = dps_group[dps_key][:]
    # Otherwise, load every dps.
    else:
        for dps_key in dps_group.keys():
            dps_dict[dps_key] = dps_group[dps_key][:]

    return dps_dict


class _LazyStreamlinesGetter(object):
    def __init__(self, hdf_group):
        self.hdf_group = hdf_group

    def _get_one_streamline(self, idx: int):
        # Getting one value from a hdf: fast
        offset = self.hdf_group['offsets'][idx]
        length = self.hdf_group['lengths'][idx]
        data = self.hdf_group['data'][offset:offset + length]

        return data

    def _assert_dps(self, dps_dict, n_streamlines):
        for key, value in dps_dict.items():
            if len(value) != n_streamlines:
                raise ValueError(
                    f"Length of data_per_streamline {key} is {len(value)} "
                    f"but should be {n_streamlines}.")
            elif not isinstance(value, np.ndarray):
                raise ValueError(
                    f"Data_per_streamline {key} should be a numpy array, "
                    f"not a {type(value)}.")

    def get_array_sequence(self, item=None):
        if item is None:
            streamlines, data_per_streamline = _load_all_streamlines_from_hdf(
                self.hdf_group)
        else:
            streamlines = ArraySequence()
            data_per_streamline = defaultdict(list)

            # If data_per_streamline is not in the hdf5, use an empty dict
            # so that we don't add anything to the data_per_streamline in the
            # following steps.
            hdf_dps_group = self.hdf_group['data_per_streamline'] if \
                'data_per_streamline' in self.hdf_group.keys() else {}

            if isinstance(item, int):
                data = self._get_one_streamline(item)
                streamlines.append(data)

                for dps_key in hdf_dps_group.keys():
                    data_per_streamline[dps_key].append(
                        hdf_dps_group[dps_key][item])

            elif isinstance(item, list) or isinstance(item, np.ndarray):
                # Getting a list of value from a hdf5: slow. Uses fancy
                # indexing. But possible. See here:
                # https://stackoverflow.com/questions/21766145/h5py-correct-way-to-slice-array-datasets
                # Looping and accessing ourselves.
                # Good also load the whole data and access the indexes after.
                # toDo Test speed for the three options.
                for i in item:
                    data = self._get_one_streamline(i)
                    streamlines.append(data, cache_build=True)

                    for dps_key in hdf_dps_group.keys():
                        data_per_streamline[dps_key].append(
                            hdf_dps_group[dps_key][item])

                streamlines.finalize_append()

            elif isinstance(item, slice):
                offsets = self.hdf_group['offsets'][item]
                lengths = self.hdf_group['lengths'][item]
                indices = np.arange(item.start, item.stop, item.step)
                for offset, length, idx in zip(offsets, lengths, indices):
                    streamline = self.hdf_group['data'][offset:offset + length]
                    streamlines.append(streamline, cache_build=True)

                    for dps_key in hdf_dps_group.keys():
<<<<<<< HEAD
                        data_per_streamline[dps_key].append(
                            hdf_dps_group[dps_key][offset:offset + length])
=======
                        # Indexing with a list (e.g. [idx]) will preserve the
                        # shape of the array. Crucial for concatenation below.
                        dps_data = hdf_dps_group[dps_key][[idx]]
                        data_per_streamline[dps_key].append(dps_data)
>>>>>>> 7f0f6d9c
                streamlines.finalize_append()

            else:
                raise ValueError('Item should be either a int, list, '
                                 'np.ndarray or slice but we received {}'
                                 .format(type(item)))
<<<<<<< HEAD
=======

            # The accumulated data_per_streamline is a list of numpy arrays.
            # We need to merge them into a single numpy array so it can be
            # reused in the StatefulTractogram.
            for key in data_per_streamline.keys():
                data_per_streamline[key] = \
                    np.concatenate(data_per_streamline[key])

        self._assert_dps(data_per_streamline, len(streamlines))
>>>>>>> 7f0f6d9c
        return streamlines, data_per_streamline

    @property
    def lengths(self):
        """
        Get the lengths of all streamlines without loading everything into
        memory. Private to copy non-lazy SFT streamlines (ArraySequence)
        """
        lengths = np.array(self.hdf_group['lengths'], dtype=np.int16)

        return lengths

    @property
    def lengths_mm(self):
        """Get the lengths of all streamlines without loading everything
        into memory"""
        lengths = self.hdf_group['euclidean_lengths']

        return lengths

    def connectivity_matrix(self, indxyz: Tuple = None):
        if indxyz:
            indx, indy, indz = indxyz
            return np.asarray(
                self.hdf_group['connectivity_matrix'][indx, indy, indy],
                dtype=int)
        return np.asarray(self.hdf_group['connectivity_matrix'], dtype=int)

    def __len__(self):
        return len(self.hdf_group['offsets'])

    def __iter__(self):
        for i in range(len(self)):
            offset = self.hdf_group['offsets'][i]
            length = self.hdf_group['lengths'][i]
            data = self.hdf_group['data'][offset:offset + length]
            yield data


class SFTDataAbstract(object):
    """
    These classes will mimic the StatefulTractogram format, but with the
    possibility of not loading the data right away, keeping only in memory the
    hdf handle to access the data from the hdf5 file. Data in the hdf5 file is
    not a .trk format as it contains only lists and numpy arrays, but contain
    all information necessary to treat with streamlines: the data itself and
    _offset, _lengths, space attributes, etc.
    """

    def __init__(self, space_attributes: Tuple, space: Space, origin: Origin,
                 contains_connectivity: bool,
                 connectivity_nb_blocs: List = None,
                 connectivity_labels: np.ndarray = None):
        """
        The lazy/non-lazy versions will have more parameters, such as the
        streamlines, the connectivity_matrix. In the case of the lazy version,
        through the LazyStreamlinesGetter.

        Parameters
        ----------
        space_attributes: Tuple
            The space attributes consist of a tuple:
             (affine, dimensions, voxel_sizes, voxel_order)
        space: Space
            The space from dipy's Space format.
        origin: Origin
            The origin from dipy's Origin format.
        contains_connectivity: bool
            If true, will search for either the connectivity_nb_blocs or the
            connectivity_from_labels information.
        connectivity_nb_blocs: List
            The information how to recreate the connectivity matrix.
        connectivity_labels: np.ndarray
            The 3D volume stating how to recreate the labels.
            (toDo: Could be managed to be lazy)
        """
        self.space_attributes = space_attributes
        self.space = space
        self.origin = origin
        self.is_lazy = None
        self.contains_connectivity = contains_connectivity
        self.connectivity_nb_blocs = connectivity_nb_blocs
        self.connectivity_labels = connectivity_labels

    def __len__(self):
        raise NotImplementedError

    @property
    def lengths(self):
        """
        Allowing accessing the lengths separately. In the lazy case, will
        allow us to sample streamlines by lengths without loading them all
        """
        raise NotImplementedError

    @property
    def lengths_mm(self):
        """
        New method compared to SFTs: access to the length in mm instead of
        in terms of number of points, to facilitate work with compressed
        streamlines. Was computed when creating the hdf5.
        """
        raise NotImplementedError

    def get_connectivity_matrix_and_info(self, ind=None):
        """New method compared to SFTs: access pre-computed connectivity
        matrix. Returns the subject's connectivity matrix associated with
        current tractogram, together with information required to recompute
        a similar matrix: reference volume's shape and number of blocs."""
        if not self.contains_connectivity:
            raise ValueError("No pre-computed connectivity matrix found for "
                             "this subject.")

        (_, ref_volume_shape, _, _) = self.space_attributes

        return (self._access_connectivity_matrix(ind), ref_volume_shape,
                self.connectivity_nb_blocs, self.connectivity_labels)

    def _access_connectivity_matrix(self, ind):
        raise NotImplementedError

    @classmethod
    def init_sft_data_from_hdf_info(cls, hdf_group: h5py.Group):
        """Create an instance of this class by sending directly the hdf5 file.
        The child class's method will define how to load the data according to
        the class's data management."""
        raise NotImplementedError

    def _get_streamlines_as_list(self, streamline_ids) -> List[ArraySequence]:
        """Return only a subset of streamlines instead of the whole tractogram.
        Useful particularly for lazy data, to avoid loading the whole data from
        the hdf5."""
        raise NotImplementedError

    def as_sft(self,
               streamline_ids: Union[List[int], int, slice, None] = None) \
            -> StatefulTractogram:
        """
        Returns chosen streamlines in a StatefulTractogram format.

        Params
        ------
        streamline_ids: Union[List[int], int, slice, None]
            List of chosen ids. If None, use all streamlines.
        """
        streamlines, dps = self._get_streamlines_as_list(streamline_ids)

        sft = StatefulTractogram(streamlines, self.space_attributes,
                                 self.space, self.origin,
                                 data_per_streamline=dps)

        return sft


class SFTData(SFTDataAbstract):
    def __init__(self, streamlines: ArraySequence,
                 lengths_mm: List, connectivity_matrix: np.ndarray,
                 data_per_streamline: np.ndarray = None,
                 **kwargs):
        """
        streamlines: ArraySequence or LazyStreamlinesGetter
            In the non-lazy version, data is the loaded data (ArraySequence).
            In the lazy version, data is the LazyStreamlinesGetter, initiated
            with the hdf_group.
        """
        super().__init__(**kwargs)
        self.streamlines = streamlines
        self._lengths_mm = lengths_mm
        self._connectivity_matrix = connectivity_matrix
        self.is_lazy = False
        self.data_per_streamline = data_per_streamline

    def __len__(self):
        return len(self.streamlines)

    @property
    def lengths(self):
        """Mimics the sft.lengths method: Returns the length (i.e. number of
        timepoints) of the streamlines."""
        # If streamlines are an ArraySequence: Accessing private info, ok.
        return np.array(self.streamlines._lengths, dtype=np.int16)

    @property
    def lengths_mm(self):
        return np.array(self._lengths_mm)

    def _access_connectivity_matrix(self, indxyz: Tuple = None):
        if indxyz:
            indx, indy, indz = indxyz
            return self._connectivity_matrix[indx, indy, indy]
        return self._connectivity_matrix

    @classmethod
    def init_sft_data_from_hdf_info(cls, hdf_group: h5py.Group):
        """
        Creating class instance from the hdf in cases where data is not
        loaded yet. Non-lazy = loading the data here.
        """
        streamlines, dps_dict = _load_all_streamlines_from_hdf(hdf_group)
        # Adding non-hidden parameters for nicer later access
        lengths_mm = hdf_group['euclidean_lengths']

        contains_connectivity, connectivity_nb_blocs, connectivity_labels = \
            _load_connectivity_info(hdf_group)
        if contains_connectivity:
            connectivity_matrix = np.asarray(
                hdf_group['connectivity_matrix'], dtype=int)  # int or bool?
        else:
            connectivity_matrix = None

<<<<<<< HEAD
        space_attributes, space, origin = _load_space_attributes_from_hdf(
=======
        space_attributes, space, origin = _load_streamlines_attributes_from_hdf(
>>>>>>> 7f0f6d9c
            hdf_group)

        # Return an instance of SubjectMRIData instantiated through __init__
        # with this loaded data:
        return cls(streamlines=streamlines, lengths_mm=lengths_mm,
                   connectivity_matrix=connectivity_matrix,
                   space_attributes=space_attributes,
                   space=space, origin=origin,
                   contains_connectivity=contains_connectivity,
                   connectivity_nb_blocs=connectivity_nb_blocs,
                   connectivity_labels=connectivity_labels,
                   data_per_streamline=dps_dict)

    def _get_streamlines_as_list(self, streamline_ids):
        if streamline_ids is not None:
            dps_indexed = {}
            for key, value in self.data_per_streamline.items():
                dps_indexed[key] = value[streamline_ids]

            return self.streamlines.__getitem__(streamline_ids), dps_indexed
        else:
            return self.streamlines, self.data_per_streamline


class LazySFTData(SFTDataAbstract):
    def __init__(self, streamlines_getter: _LazyStreamlinesGetter, **kwargs):
        """
        streamlines_getter: LazyStreamlinesGetter
            In the lazy version, data is the LazyStreamlinesGetter, initiated
            with the hdf_group. Gives access to the streamlines, the
            space attributes, the connectivity matrix, etc.
        """
        super().__init__(**kwargs)
        self.streamlines_getter = streamlines_getter
        self.is_lazy = True

    def __len__(self):
        return len(self.streamlines_getter)

    @property
    def lengths(self):
        # Fetching from the lazy streamline getter
        return np.array(self.streamlines_getter.lengths_mm)

    @property
    def lengths_mm(self):
        # Fetching from the lazy streamline getter
        return np.array(self.streamlines_getter.lengths_mm)

    def _access_connectivity_matrix(self, indxyz: Tuple = None):
        # Fetching in a lazy way
        return self.streamlines_getter.connectivity_matrix(indxyz)

    @classmethod
    def init_sft_data_from_hdf_info(cls, hdf_group: h5py.Group):
        space_attributes, space, origin = _load_streamlines_attributes_from_hdf(
            hdf_group)

        contains_connectivity, connectivity_nb_blocs, connectivity_labels = \
            _load_connectivity_info(hdf_group)

        streamlines = _LazyStreamlinesGetter(hdf_group)

        return cls(streamlines_getter=streamlines,
                   space_attributes=space_attributes,
                   space=space, origin=origin,
                   contains_connectivity=contains_connectivity,
                   connectivity_nb_blocs=connectivity_nb_blocs,
                   connectivity_labels=connectivity_labels)

    def _get_streamlines_as_list(self, streamline_ids):
        streamlines, dps = self.streamlines_getter.get_array_sequence(
            streamline_ids)
        return streamlines, dps<|MERGE_RESOLUTION|>--- conflicted
+++ resolved
@@ -45,15 +45,12 @@
     streamlines._lengths = np.array(hdf_group['lengths'])
     dps_dict = _load_data_per_streamline(hdf_group)
 
-<<<<<<< HEAD
-=======
     # DPS
     hdf_dps_group = hdf_group['data_per_streamline']
     dps_dict = {}
     for dps_key in hdf_dps_group.keys():
         dps_dict[dps_key] = hdf_dps_group[dps_key][:]
 
->>>>>>> 7f0f6d9c
     return streamlines, dps_dict
 
 
@@ -173,23 +170,16 @@
                     streamlines.append(streamline, cache_build=True)
 
                     for dps_key in hdf_dps_group.keys():
-<<<<<<< HEAD
-                        data_per_streamline[dps_key].append(
-                            hdf_dps_group[dps_key][offset:offset + length])
-=======
                         # Indexing with a list (e.g. [idx]) will preserve the
                         # shape of the array. Crucial for concatenation below.
                         dps_data = hdf_dps_group[dps_key][[idx]]
                         data_per_streamline[dps_key].append(dps_data)
->>>>>>> 7f0f6d9c
                 streamlines.finalize_append()
 
             else:
                 raise ValueError('Item should be either a int, list, '
                                  'np.ndarray or slice but we received {}'
                                  .format(type(item)))
-<<<<<<< HEAD
-=======
 
             # The accumulated data_per_streamline is a list of numpy arrays.
             # We need to merge them into a single numpy array so it can be
@@ -199,7 +189,6 @@
                     np.concatenate(data_per_streamline[key])
 
         self._assert_dps(data_per_streamline, len(streamlines))
->>>>>>> 7f0f6d9c
         return streamlines, data_per_streamline
 
     @property
@@ -410,11 +399,7 @@
         else:
             connectivity_matrix = None
 
-<<<<<<< HEAD
-        space_attributes, space, origin = _load_space_attributes_from_hdf(
-=======
         space_attributes, space, origin = _load_streamlines_attributes_from_hdf(
->>>>>>> 7f0f6d9c
             hdf_group)
 
         # Return an instance of SubjectMRIData instantiated through __init__

# -*- coding: utf-8 -*-
import logging
import os
from typing import List

import torch

from scilpy import get_home
from scilpy.io.fetcher import fetch_data

from dwi_ml.data.processing.streamlines.post_processing import \
    compute_directions
from dwi_ml.models.main_models import (
    ModelWithDirectionGetter, ModelWithNeighborhood, MainModelOneInput,
    ModelWithPreviousDirections)
from dwi_ml.unit_tests.utils.expected_values import (
    TEST_EXPECTED_STREAMLINE_GROUPS, TEST_EXPECTED_VOLUME_GROUPS)
from dwi_ml.training.batch_samplers import DWIMLBatchIDSampler
from dwi_ml.training.batch_loaders import DWIMLBatchLoaderOneInput


def fetch_testing_data():
    # Note. Data is accessible because its permission is "anyone with the link"
    # but it can happen that GitHub had trouble accessing it, for unclear
    # reasons. Pushing a new commit (restarting the test) had a good chance to
    # help.
    home = get_home()
    testing_data_dir = os.path.join(home, 'data_for_tests_dwi_ml')

    if not os.path.exists(testing_data_dir):
        # Access to the file dwi_ml.zip:
        # https://drive.google.com/uc?id=1beRWAorhaINCncttgwqVAP2rNOfx842Q
        name_as_dict = {
<<<<<<< HEAD
            'data_for_tests_dwi_ml.zip': "da6c94fbef7ac13029acdb8b94325096"}
=======
            'data_for_tests_dwi_ml.zip': "59c9275d2fe83b7e2d6154877ab32b8b"}
>>>>>>> 6266c2a0
        fetch_data(name_as_dict)

    return testing_data_dir


def create_test_batch_2lines_4features():
    # 2 streamlines, the first has 3 points and the second, 2.
    # Input: 4 features per point.

    # dwi1 : data for the 3 first points
    flattened_dwi1 = torch.as_tensor([[10., 11., 12., 13.],
                                      [50., 51., 52., 53.],
                                      [60., 62., 62., 63.]])
    streamline1 = torch.as_tensor([[0.1, 0.2, 0.3],
                                   [1.1, 11.2, 1.3],
                                   [2.1, 2.2, 2.3]])

    # dwi2 : data for the 2 first points
    flattened_dwi2 = torch.as_tensor([[10., 11., 12., 13.],
                                      [50., 51., 52., 53.]])
    streamline2 = torch.as_tensor([[10.1, 10.2, 10.3],
                                   [11.1, 11.2, 11.3]])

    batch_x_training = [flattened_dwi1, flattened_dwi2]
    batch_s_training = [streamline1, streamline2]

    batch_x_tracking = [flattened_dwi1[0:2, :], flattened_dwi2[0:2, :]]
    batch_s_tracking = [streamline1[0:2, :], streamline2[0:2, :]]

    return (batch_x_training, batch_x_tracking,
            batch_s_training, batch_s_tracking)


class ModelForTest(MainModelOneInput, ModelWithNeighborhood):
    def __init__(self, experiment_name: str = 'test',
                 neighborhood_type: str = None, neighborhood_radius=None,
                 log_level=logging.root.level):
        super().__init__(experiment_name=experiment_name,
                         neighborhood_type=neighborhood_type,
                         neighborhood_radius=neighborhood_radius,
                         log_level=log_level)
        self.fake_parameter = torch.nn.Parameter(torch.as_tensor(42.0))

    def compute_loss(self, model_outputs, target_streamlines=None,
                     average_results=True):
        mean = self.fake_parameter
        n = 30
        if average_results:
            return mean, n
        else:
            return torch.zeros(n, device=self.device), 1

    def forward(self, inputs: list, streamlines):
        # Not using streamlines. Pretending to use inputs.
        _ = self.fake_parameter
        regressed_dir = torch.as_tensor([1., 1., 1.])

        return [regressed_dir for _ in inputs]


class TrackingModelForTestWithPD(ModelWithPreviousDirections,
                                 ModelWithDirectionGetter,
                                 ModelWithNeighborhood, MainModelOneInput):
    def __init__(self, experiment_name: str = 'test',
                 log_level=logging.root.level,
                 # NEIGHBORHOOD
                 neighborhood_type: str = None, neighborhood_radius=None,
                 # PREVIOUS DIRS
                 nb_previous_dirs=0, prev_dirs_embedded_size=None,
                 prev_dirs_embedding_key=None, normalize_prev_dirs=True,
                 # DIRECTION GETTER
                 dg_key='cosine-regression', dg_args=None,
                 dg_input_size=4):

        super().__init__(
            experiment_name=experiment_name, log_level=log_level,
            # For super ModelWithNeighborhood
            neighborhood_type=neighborhood_type,
            neighborhood_radius=neighborhood_radius,
            # For super MainModelWithPD:
            nb_previous_dirs=nb_previous_dirs,
            prev_dirs_embedded_size=prev_dirs_embedded_size,
            prev_dirs_embedding_key=prev_dirs_embedding_key,
            normalize_prev_dirs=normalize_prev_dirs,
            # For super MainModelForTracking:
            dg_key=dg_key, dg_args=dg_args)

        self.instantiate_direction_getter(dg_input_size)

    def compute_loss(self, model_outputs: List[torch.Tensor],
                     target_streamlines: List[torch.Tensor],
                     average_results=True, **kw):
        # Computing loss
        # Depends on model. Ex: regression: direct difference.
        # Classification: log-likelihood.
        # Gaussian: difference between distribution and target.
        return self.direction_getter.compute_loss(
            model_outputs, target_streamlines, average_results)

    def get_tracking_directions(self, regressed_dirs, algo,
                                eos_stopping_thresh):
        if algo == 'det':
            return regressed_dirs
        elif algo == 'prob':
            raise NotImplementedError(
                "Our test model uses (fake) regression and does not allow "
                "prob tracking.")
        else:
            raise ValueError("'algo' should be 'det' or 'prob'.")

    def forward(self, inputs: List[torch.tensor],
                target_streamlines: List[torch.tensor]):
        # Previous dirs
        if self.nb_previous_dirs > 0:
            target_dirs = compute_directions(target_streamlines)

            assert len(target_dirs) == len(inputs), \
                ("Error. The target directions contain {} streamlines but the "
                 "input contains {}").format(len(target_dirs), len(inputs))

            n_prev_dirs_embedded = self.compute_and_normalize_previous_dirs(
                target_dirs)
            if n_prev_dirs_embedded is not None:
                assert len(n_prev_dirs_embedded) == len(target_dirs)

        # Fake intermediate layer
        model_outputs = [torch.ones(len(s), self.direction_getter.input_size,
                                    device=self.device)
                         for s in inputs]

        # Packing results, unpacking, or stacking, unstacking, or looping on
        # streamlines?
        model_outputs = [self.direction_getter(out) for out in model_outputs]

        return model_outputs


def create_test_batch_sampler(
        subset, batch_size, batch_size_units, chunk_size=None,
        log_level=logging.DEBUG):
    """
    Create a batch sampler and a batch loader for testing.
    """
    test_default_nb_subjects_per_batch = 1
    test_default_cycles = 1
    test_default_rng = 1234

    logging.debug('Initializing batch sampler...')
    batch_sampler = DWIMLBatchIDSampler(
        subset, TEST_EXPECTED_STREAMLINE_GROUPS[0],
        batch_size_training=batch_size, batch_size_validation=batch_size,
        batch_size_units=batch_size_units,
        nb_streamlines_per_chunk=chunk_size,
        rng=test_default_rng,
        nb_subjects_per_batch=test_default_nb_subjects_per_batch,
        cycles=test_default_cycles, log_level=log_level)

    return batch_sampler


def create_batch_loader(
        subset, model, noise_size=0., split_ratio=0., reverse_ratio=0.,
        log_level=logging.DEBUG):
    logging.debug('Initializing batch loader...')
    batch_loader = DWIMLBatchLoaderOneInput(
        dataset=subset, input_group_name=TEST_EXPECTED_VOLUME_GROUPS[0],
        streamline_group_name=TEST_EXPECTED_STREAMLINE_GROUPS[0], rng=1234,
        split_ratio=split_ratio, noise_gaussian_size_forward=noise_size,
        reverse_ratio=reverse_ratio, log_level=log_level, model=model)

    return batch_loader<|MERGE_RESOLUTION|>--- conflicted
+++ resolved
@@ -31,11 +31,7 @@
         # Access to the file dwi_ml.zip:
         # https://drive.google.com/uc?id=1beRWAorhaINCncttgwqVAP2rNOfx842Q
         name_as_dict = {
-<<<<<<< HEAD
-            'data_for_tests_dwi_ml.zip': "da6c94fbef7ac13029acdb8b94325096"}
-=======
             'data_for_tests_dwi_ml.zip': "59c9275d2fe83b7e2d6154877ab32b8b"}
->>>>>>> 6266c2a0
         fetch_data(name_as_dict)
 
     return testing_data_dir
